/*
  Copyright (c) 2012 Ant Micro <www.antmicro.com>

  Authors:
   * Konrad Kruczynski (kkruczynski@antmicro.com)
   * Piotr Zierhoffer (pzierhoffer@antmicro.com)

  Permission is hereby granted, free of charge, to any person obtaining
  a copy of this software and associated documentation files (the
  "Software"), to deal in the Software without restriction, including
  without limitation the rights to use, copy, modify, merge, publish,
  distribute, sublicense, and/or sell copies of the Software, and to
  permit persons to whom the Software is furnished to do so, subject to
  the following conditions:

  The above copyright notice and this permission notice shall be
  included in all copies or substantial portions of the Software.

  THE SOFTWARE IS PROVIDED "AS IS", WITHOUT WARRANTY OF ANY KIND,
  EXPRESS OR IMPLIED, INCLUDING BUT NOT LIMITED TO THE WARRANTIES OF
  MERCHANTABILITY, FITNESS FOR A PARTICULAR PURPOSE AND
  NONINFRINGEMENT. IN NO EVENT SHALL THE AUTHORS OR COPYRIGHT HOLDERS BE
  LIABLE FOR ANY CLAIM, DAMAGES OR OTHER LIABILITY, WHETHER IN AN ACTION
  OF CONTRACT, TORT OR OTHERWISE, ARISING FROM, OUT OF OR IN CONNECTION
  WITH THE SOFTWARE OR THE USE OR OTHER DEALINGS IN THE SOFTWARE.
*/
using System;
using System.Threading;
using NUnit.Framework;
using System.Collections.Generic;
using System.Collections;
using System.Collections.Concurrent;
using System.Linq;
using System.IO;

namespace AntMicro.Migrant.Tests
{
	[TestFixture(false, false)]
	[TestFixture(true, false)]
	public class SerializationTests
	{

		public SerializationTests(bool useGeneratedSerializer, bool useGeneratedDeserializer)
		{
			this.useGeneratedDeserializer = useGeneratedDeserializer;
			this.useGeneratedSerializer = useGeneratedSerializer;
		}

		[Test]
		public void ShouldSerializeObject()
		{
			var obj = new object();
			var copy = SerializerClone(obj);
			Assert.AreEqual(copy.GetType(), typeof(object));
		}

		[Test]
		public void ShouldSerializeSimpleClass()
		{
			var simpleClass = new SimpleClass { Value = 0x69, Str = "Magic" };
			var copy = SerializerClone(simpleClass);
			Assert.AreEqual(simpleClass, copy);
		}

		[Test]
		public void ShouldSerializeCyclicReference()
		{
			var one = new CyclicRef();
			var another = new CyclicRef { Another = one, Val = 1 };
			one.Another = another;
			var oneCopy = SerializerClone(one);
			Assert.AreEqual(oneCopy, oneCopy.Another.Another, "Cyclic reference was not properly serialized.");
		}

		[Test]
		public void ShouldSerializeReferenceToSelf()
		{
			var one = new CyclicRef();
			one.Another = one;
			var copy = SerializerClone(one);
			Assert.AreSame(copy, copy.Another);
		}

		[Test]
		public void ShouldSerializeArrayReferenceToSelf()
		{
			var array = new object[2];
			array[0] = array;
			array[1] = array;
			var copy = SerializerClone(array);
			Assert.AreSame(copy, copy[0]);
			Assert.AreSame(copy[0], copy[1]);
		}

		[Test]
		public void ShouldSerializeNullReference()
		{
			var simpleClass = new SimpleClass();
			var copy = SerializerClone(simpleClass);
			Assert.AreEqual(simpleClass, copy);
		}

		[Test]
		public void ShouldPreserveIdentity()
		{
			var str = "This is a string";
			var simple1 = new SimpleClass { Str = str };
			var simple2 = new SimpleClass { Str = str };
			var container = new SimpleContainer { First = simple1, Second = simple2 };
			var copy = SerializerClone(container);
			Assert.AreSame(copy.First.Str, copy.Second.Str);
		}

		[Test]
		public void ShouldSerializeReadonlyField()
		{
			const int testValue = 0xABCD;
			var readonlyClass = new ClassWithReadonly(testValue);
			var copy = SerializerClone(readonlyClass);
			Assert.AreEqual(readonlyClass.ReadonlyValue, copy.ReadonlyValue);
		}

		[Test]
		public void ShouldNotSerializeIntPtr()
		{
			var intPtrClass = new ClassWithIntPtr{Ptr = new IntPtr(0x666)};
		    try
			{
				SerializerClone(intPtrClass);
				Assert.Fail("Class with IntPtr was serialized without exception.");
			}
			catch(ArgumentException)
			{

			}
			catch(InvalidOperationException)
			{

			}
		}

		[Test]
		public void ShouldSerializeWithInheritance()
		{
			SimpleBaseClass derived = new SimpleDerivedClass { BaseField = 1, DerivedField = 2 };
			var copy = (SimpleDerivedClass)SerializerClone(derived);
			Assert.AreEqual(copy.DerivedField, 2);
			Assert.AreEqual(copy.BaseField, 1);
		}

		[Test]
		public void ShouldSerializeBoxWithLazyScan()
		{
			var str = "Something";
			var box = new Box { Element = str };
			var copy = SerializerClone(box);
			Assert.AreEqual(str, copy.Element);
		}

		[Test]
		public void ShouldSerializeFieldWithDifferentFormalAndActualType()
		{
			var box = new Box();
			var anotherBox = new Box { Element = box };
			var copy = SerializerClone(anotherBox);
			Assert.AreEqual(typeof(Box), copy.Element.GetType());
		}

		[Test]
		public void ShouldSerializeListOfPrimitives()
		{
			var list = new List<int> { 1, 2, 3 };
			var copy = SerializerClone(list);
			CollectionAssert.AreEqual(list, copy);
		}

		[Test]
		public void ShouldSerializeLongListOfPrimitives()
		{
			var list = new List<int>();
			for(var i = 0; i < 100000; i++)
			{
				list.Add(i);
			}
			var copy = SerializerClone(list);
			CollectionAssert.AreEqual(list, copy);
		}

		[Test]
		public void ShouldSerializeListOfLists()
		{
			var first = new List<int> { 1, 2, 3 };
			var second = new List<int> { 97, 98, 99 };
			var list = new List<List<int>> { first, second };
			var copy = SerializerClone(list);
			for(var i = 0; i < 2; i++)
			{
				CollectionAssert.AreEqual(list[0], copy[0]);
			}
		}

		[Test]
		public void ShouldPreserveIdentityOnLists()
		{
			var list = new List<Box>();
			var box1 = new Box { Element = list };
			var box2 = new Box { Element = list };
			list.Add(box1);
			list.Add(box2);

			var copy = SerializerClone(list);
			Assert.AreSame(copy, copy[0].Element);
			Assert.AreSame(copy[0].Element, copy[1].Element);
		}

		[Test]
		public void ShouldSerializeArrayListWithStrings()
		{
			var list = new ArrayList { "Word 1", "Word 2", new SimpleClass { Value = 6, Str = "Word 4" }, "Word 3" };
			var copy = SerializerClone(list);
			CollectionAssert.AreEqual(list, copy);
		}

		[Test]
		public void ShouldSerializeArrayListWithPrimitives()
		{
			var list = new ArrayList { 1, 2, 3 };
			var copy = SerializerClone(list);
			CollectionAssert.AreEqual(list, copy);
		}

		[Test]
		public void ShouldSerializeHashSetWithPrimitives()
		{
			var collection = new HashSet<int> { 1, 2, 3 };
			var copy = SerializerClone(collection);
			CollectionAssert.AreEquivalent(collection, copy);
		}

		[Test]
		public void ShouldSerializeBlockingCollectionWithPrimitives()
		{
			var collection = new BlockingCollection<int> { 1, 2, 3 };
			var copy = SerializerClone(collection);
			CollectionAssert.AreEquivalent(collection, copy);
		}

		[Test]
		public void ShouldSerializeBoxedPrimitve()
		{
			var box = new Box { Element = 3 };
			var copy = SerializerClone(box);
			Assert.AreEqual(3, copy.Element);
		}

		[Test]
		public void ShouldPreserveIdentityWithBoxedPrimitives()
		{
			object primitive = 1234;
			var box1 = new Box { Element = primitive };
			var box2 = new Box { Element = primitive };
			var list = new List<Box> { box1, box2 };
			var copy = SerializerClone(list);
			Assert.AreSame(copy[0].Element, copy[1].Element);
		}

		[Test]
		public void ShouldSerializeCollectionWithStrings()
		{
			var collection = new BlockingCollection<string> { "One", "Two", "Three" };
			var copy = SerializerClone(collection);
			CollectionAssert.AreEquivalent(collection, copy);
		}

		[Test]
		public void ShouldSerializeListWithNull()
		{
			var list = new List<object> { "One", null, "Two" };
			var copy = SerializerClone(list);
			CollectionAssert.AreEqual(list, copy);
		}

		//public void ShouldSerialize

		[Test]
		public void ShouldSerializeCollectionWithNull()
		{
			var collection = new BlockingCollection<object> { 1, null, 3 };
			var copy = SerializerClone(collection);
			CollectionAssert.AreEquivalent(collection, copy);
		}

		[Test]
		public void ShouldSerializeArrayWithPrimitives()
		{
			var array = new [] { 1, 2, 3, 4, 5, 6 };
			var copy = SerializerClone(array);
			CollectionAssert.AreEqual(array, copy);
		}

		[Test]
		public void ShouldSerializeTwodimensionalArrayWithPrimitives()
		{
			var array = new [,] { { 1, 2 }, { 3, 4 }, { 5, 6 } };
			var copy = SerializerClone(array);
			CollectionAssert.AreEqual(array, copy);
		}

		[Test]
		public void ShouldSerializeArrayWithStrings()
		{
			var array = new [] { "One", "Two", "Three" };
			var copy = SerializerClone(array);
			CollectionAssert.AreEqual(array, copy);
		}

		[Test]
		public void ShouldSerializeTwodimensionalArrayWithStrings()
		{
			var array = new [,] { { "One", "Two" }, { "Three", "Four" } };
			var copy = SerializerClone(array);
			CollectionAssert.AreEqual(array, copy);
		}

		[Test]
		public void ShouldSerialize4DArrayWithPrimitives()
		{
			var array = new int[2,2,3,4];
			array[0,0,0,0] = 1;
			array[1,0,1,0] = 2;
			array[0,1,0,1] = 3;
			array[0,1,2,2] = 4;
			array[1,0,2,3] = 5;
			var copy = SerializerClone(array);
			Assert.AreEqual(array, copy);
		}

		[Test]
		public void ShouldSerializeMixedArray()
		{
			var obj = new object();
			var array = new [] { "One", obj, "Two", obj, new object() };
			var copy = SerializerClone(array);
			CollectionAssert.AreEqual(array.Where(x => x is String), copy.Where(x => x is String));
			Assert.AreSame(copy[1], copy[3]);
			Assert.AreNotSame(copy[3], copy[4]);
		}

		[Test]
		public void ShouldSerializeDictionaryWithPrimitives()
		{
			var dictionary = new Dictionary<int, int>();
			for(var i = 0; i < 100; i++)
			{
				dictionary.Add(i, i + 1);
			}
			var copy = SerializerClone(dictionary);
			CollectionAssert.AreEquivalent(dictionary, copy);
		}

		[Test]
		public void ShouldSerializeHashtable()
		{
			var hashtable = new Hashtable();
			for(var i = 0; i < 100; i++)
			{
				hashtable.Add(i, i + 1);
			}
			var copy = SerializerClone(hashtable);
			CollectionAssert.AreEquivalent(hashtable, copy);
		}

		[Test]
		public void ShouldSerializeDictionaryWithStrings()
		{
			var dictionary = new Dictionary<string, string>
			{
				{ "Ball", "Piłka" },
				{ "Cat", "Kot" },
				{ "Line", "Linia" }
			};
			var copy = SerializerClone(dictionary);
			CollectionAssert.AreEquivalent(dictionary, copy);
		}

		[Test]
		public void ShouldPreserveIdentityWithDictionary()
		{
			var str = "Word";
			var dictionary = new Dictionary<int, string>
			{
				{ 10, str },
				{ 20, "One" },
				{ 30, str }
			};
			var copy = SerializerClone(dictionary);
			CollectionAssert.AreEquivalent(dictionary, copy);
			Assert.AreSame(copy[10], copy[30]);
			Assert.AreNotSame(copy[10], copy[20]);
		}

		[Test]
		public void ShouldSerializeSimpleEnum()
		{
			var e = SimpleEnum.Two;
			var copy = SerializerClone(e);
			Assert.AreEqual(e, copy);
		}

		[Test]
		public void ShouldSerializeEnums()
		{
			var enumLongValues = Enum.GetValues(typeof(TestEnumLong)).Cast<TestEnumLong>().ToArray();
			var enumShortValues = Enum.GetValues(typeof(TestEnumShort)).Cast<TestEnumShort>().ToArray();
			var enumFlagsValues = Enum.GetValues(typeof(TestEnumFlags)).Cast<TestEnumFlags>()
				.Union(new []
				{
					TestEnumFlags.First | TestEnumFlags.Second
					,TestEnumFlags.First | TestEnumFlags.Second | TestEnumFlags.Third
					, TestEnumFlags.Second | TestEnumFlags.Third
				}).ToArray();

			foreach (var item in enumLongValues) 
			{
				Assert.AreEqual(item, SerializerClone(item));
			}
			foreach (var item in enumShortValues) 
			{
				Assert.AreEqual(item, SerializerClone(item));
			}
			foreach (var item in enumFlagsValues) 
			{
				Assert.AreEqual(item, SerializerClone(item));
			}
		}

		[Test]
		public void ShouldSerializeSimplerStruct()
		{
			var str = new SimplerStruct { A = 1234567, B = 543 };
			var copy = SerializerClone(str);
			Assert.AreEqual(str, copy);
		}

		[Test]
		public void ShouldSerializeSimpleStruct()
		{
			var str = new SimpleStruct
			{
				A = 5,
				B = "allman"
			};
			var copy = SerializerClone(str);
			Assert.AreEqual(str, copy);
		}

		[Test]
		public void ShouldSerializeComplexStruct()
		{
			var str = new SimpleStruct
			{
				A = 5,
				B = "allman"
			};

			var compstr = new ComplexStruct
			{
				A = 6,
				B = str
			};
			var newStr = SerializerClone(compstr);

			Assert.AreEqual(compstr, newStr);
		}

		[Test]
		public void ShouldSerializeStructInClass()
		{
			var str = new SimpleStruct { A = 1, B = "allman" };
			var box = new GenericBox<SimpleStruct> { Element = str };
			var copy = SerializerClone(box);
			Assert.AreEqual(str, copy.Element);
		}

		[Test]
		public void ShouldSerializeSpeciallySerializable()
		{
			var special = new SpeciallySerializable();
			special.Fill(100);
			var copy = SerializerClone(special);
			CollectionAssert.AreEqual(special.Data, copy.Data);
		}

		[Test]
		public void ShouldSerializeSpeciallySerializableInArrayAndPreserveIdentity()
		{
			var special = new SpeciallySerializable();
			special.Fill(100);
			var str = "Some string";
			var box = new Box { Element = special };
			var anotherSpecial = new SpeciallySerializable();
			anotherSpecial.Fill(100);
			var array = new object[] { special, str, box, anotherSpecial };
			var copy = SerializerClone(array);
			Assert.AreSame(copy[0], ((Box)copy[2]).Element);
			Assert.AreNotSame(copy[0], copy[3]);
			CollectionAssert.AreEqual(((SpeciallySerializable)copy[0]).Data, special.Data);
			CollectionAssert.AreEqual(((SpeciallySerializable)copy[3]).Data, anotherSpecial.Data);
		}

		[Test]
		public void ShouldSerializeBoxWithLong()
		{
			var box = new GenericBox<long> { Element = 1234 };
			var copy = SerializerClone(box);
			Assert.AreEqual(box.Element, copy.Element);
		}

		[Test]
		public void ShouldSerializeStructWithSpeciallySerializable()
		{
			var special = new SpeciallySerializable();
			special.Fill(100);
			var box = new StructGenericBox<SpeciallySerializable> { Element = special };
			var copy = SerializerClone(box);
			Assert.AreEqual(box.Element.Data, copy.Element.Data);
		}

		[Test]
		public void ShouldSerializeNonNullNullable()
		{
			var box = new GenericBox<int?> { Element = 3 };
			var copy = SerializerClone(box);
			Assert.AreEqual(box.Element, copy.Element);
		}

		[Test]
		public void ShouldSerializeNullNullable()
		{
			var box = new GenericBox<int?> { Element = null };
			var copy = SerializerClone(box);
			Assert.AreEqual(box.Element, copy.Element);
		}

		[Test]
		public void ShouldSerializeBoxedNullNullable()
		{
			int? value = 66;
			var box = new Box { Element = value };
			var copy = SerializerClone(box);
			Assert.AreEqual(box.Element, copy.Element);
		}

		[Test]
		public void ShouldSerializeBoxedNonNullNullable()
		{
			int? value = null;
			var box = new Box { Element = value };
			var copy = SerializerClone(box);
			Assert.AreEqual(box.Element, copy.Element);
		}

		[Test]
		public void ShouldSerializeConcurrentDictionary()
		{
			var dictionary = new ConcurrentDictionary<int, int>();
			for(var i = 0; i < 10; i++)
			{
				dictionary.TryAdd(i, 2*i);
			}
			var copy = SerializerClone(dictionary);
			CollectionAssert.AreEquivalent(dictionary, copy);
		}

		[Test]
		public void ShouldHandleTwoSerializations()
		{
			var someObjects = new object[] { "One", 2, null, "Four" };
			var stream = new MemoryStream();
			var serializer = new Serializer();
			serializer.Serialize(someObjects, stream);
			serializer.Serialize(someObjects, stream);
			stream.Seek(0, SeekOrigin.Begin);
			var copy = serializer.Deserialize<object[]>(stream);
			CollectionAssert.AreEqual(someObjects, copy);
			copy = serializer.Deserialize<object[]>(stream);
			CollectionAssert.AreEqual(someObjects, copy);
		}

		[Test]
		public void ShouldDetectStreamShift()
		{
			var errorneousObject = new BadlySerializable();
			try
			{
				SerializerClone(errorneousObject);
				Assert.Fail("Exception was not thrown despite stream corruption.");
			}
			catch(InvalidOperationException)
			{
			}
		}

		[Test]
		public void ShouldSerializeTuple()
		{
			var tuple = Tuple.Create("One", "Two", "Three");
			var copy = SerializerClone(tuple);
			Assert.AreEqual(tuple, copy);
		}

		[Test]
		public void ShouldInvokeConstructorForField()
		{
			var withCtor = new WithConstructorAttribute();
			var copy = SerializerClone(withCtor);
			Assert.IsTrue(copy.IsFieldConstructed, "[Constructor] marked field was not initialized.");
		}

		[Test]
		public void ShouldOmitTransientClass()
		{
			SerializerClone(new Box { Element = new TransientClass() });
		}

		private T SerializerClone<T>(T toClone)
		{
			var settings = new Customization.Settings()
			{
				SerializationMethod = useGeneratedSerializer ? Customization.Method.Generated : Customization.Method.Reflection,
				DeserializationMethod = useGeneratedDeserializer ? Customization.Method.Generated : Customization.Method.Reflection
			};
			return Serializer.DeepClone(toClone, settings);
		}

<<<<<<< HEAD
		[Test]
		public void ShouldSerializeQueue()
		{
			var queue = new Queue<int>();
			queue.Enqueue(1);
			queue.Enqueue(3);
			queue.Enqueue(5);
			var copy = Serializer.DeepClone(queue);
			CollectionAssert.AreEqual(queue, copy);
		}
=======
		private bool useGeneratedSerializer;
		private bool useGeneratedDeserializer;
>>>>>>> 078b5ddf

		public class SimpleClass
		{
			public int Value { get; set; }
			public string Str { get; set; }

			public override bool Equals(object obj)
			{
				if(obj == null)
				{
					return false;
				}
				if(ReferenceEquals(this, obj))
				{
					return true;
				}
				if(obj.GetType() != typeof(SimpleClass))
				{
					return false;
				}
				var other = (SimpleClass)obj;
				return Value == other.Value && Str == other.Str;
			}			

			public override int GetHashCode()
			{
				unchecked
				{
					return Value.GetHashCode() ^ 33*(Str != null ? Str.GetHashCode() : 0);
				}
			}

			public override string ToString()
			{
				return string.Format("[SimpleClass: Value={0}, Str={1}]", Value, Str);
			}			
		}

		public class SimpleContainer
		{
			public SimpleClass First { get; set; }
			public SimpleClass Second { get; set; }
		}

		public class CyclicRef
		{
			public CyclicRef Another { get; set; }
			public int Val { get; set; }
		}

		public class ClassWithReadonly
		{
			public ClassWithReadonly(int readonlyValue)
			{
				privateReadonlyField = readonlyValue;
			}

			public int ReadonlyValue
			{
				get
				{
					return privateReadonlyField;
				}
			}

			private readonly int privateReadonlyField;
		}

		public class ClassWithIntPtr
		{
			public IntPtr Ptr { get; set; }
		}

		public class SimpleBaseClass
		{
			public int BaseField { get; set; }
		}

		public class SimpleDerivedClass : SimpleBaseClass
		{
			public int DerivedField { get; set; }
		}

		public class Box
		{
			public object Element { get; set; }
		}

		public sealed class GenericBox<T>
		{
			public T Element { get; set; }
		}

		public struct StructGenericBox<T>
		{
			public T Element;
		}

		public enum SimpleEnum
		{
			One,
			Two,
			Three
		}

		private enum TestEnumLong : long
		{
			First = -1,
			Second = long.MaxValue-12345,
			Third
		}
		
		private enum TestEnumShort : short
		{
			First = short.MinValue+2,
			Second = 6,
			Third
		}

		[Flags]
		private enum TestEnumFlags
		{
			First = 1,
			Second = 2,
			Third = 4
		}

		private struct SimplerStruct
		{
			public int A;
			public long B;

			public override string ToString()
			{
				return string.Format("[SimplerStruct: A={0}, B={1}]", A, B);
			}
		}

		private struct SimpleStruct
		{
			public int A;
			public String B;

			public override string ToString()
			{
				return string.Format("[SimpleStruct: A={0}, B={1}]", A, B);
			}
		}

		private struct ComplexStruct
		{
			public int A;
			public SimpleStruct B;

			public override string ToString()
			{
				return string.Format("[ComplexStruct: A={0}, B={1}]", A, B);
			}
		}

		private class SpeciallySerializable : ISpeciallySerializable
		{
			public void Fill(int length)
			{
				var bytes = new byte[length];
				Helpers.Random.NextBytes(bytes);
				data = bytes.Select(x => new IntPtr(x)).ToArray();
			}

			public byte[] Data
			{
				get
				{
					return data.Select(x => (byte)x).ToArray();
				}
			}

			public void Load(PrimitiveReader reader)
			{
				var length = reader.ReadInt32();
				data = new IntPtr[length];
				for(var i = 0; i < length; i++)
				{
					data[i] = new IntPtr(reader.ReadByte());
				}
			}

			public void Save(PrimitiveWriter writer)
			{
				writer.Write(data.Length);
				for(var i = 0; i < data.Length; i++)
				{
					writer.Write((byte)data[i]);
				}
			}

			private IntPtr[] data;
		}

		private class BadlySerializable : ISpeciallySerializable
		{
			public void Load(PrimitiveReader reader)
			{
				reader.ReadInt32();
				reader.ReadInt32();
			}

			public void Save(PrimitiveWriter writer)
			{
				for(var i = 0; i < 3; i++)
				{
					writer.Write(666 + i);
				}
			}
		}

		private class WithConstructorAttribute
		{
			public bool IsFieldConstructed
			{
				get
				{
					return resetEvent != null;
				}
			}

			[Constructor(false)]
			private ManualResetEvent resetEvent;
		}

		[Transient]
		private class TransientClass
		{
			public IntPtr Pointer { get; set; }
		}
	}
}
<|MERGE_RESOLUTION|>--- conflicted
+++ resolved
@@ -623,6 +623,17 @@
 			SerializerClone(new Box { Element = new TransientClass() });
 		}
 
+		[Test]
+		public void ShouldSerializeQueue()
+		{
+			var queue = new Queue<int>();
+			queue.Enqueue(1);
+			queue.Enqueue(3);
+			queue.Enqueue(5);
+			var copy = SerializerClone(queue);
+			CollectionAssert.AreEqual(queue, copy);
+		}
+
 		private T SerializerClone<T>(T toClone)
 		{
 			var settings = new Customization.Settings()
@@ -633,21 +644,8 @@
 			return Serializer.DeepClone(toClone, settings);
 		}
 
-<<<<<<< HEAD
-		[Test]
-		public void ShouldSerializeQueue()
-		{
-			var queue = new Queue<int>();
-			queue.Enqueue(1);
-			queue.Enqueue(3);
-			queue.Enqueue(5);
-			var copy = Serializer.DeepClone(queue);
-			CollectionAssert.AreEqual(queue, copy);
-		}
-=======
 		private bool useGeneratedSerializer;
 		private bool useGeneratedDeserializer;
->>>>>>> 078b5ddf
 
 		public class SimpleClass
 		{
