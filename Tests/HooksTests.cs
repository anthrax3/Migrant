--- conflicted
+++ resolved
@@ -38,12 +38,7 @@
     [TestFixture(true, true)]
 	public class HooksTests : BaseTestWithSettings
 	{
-<<<<<<< HEAD
         public HooksTests(bool useGeneratedSerializer, bool useGeneratedDeserializer) : base(useGeneratedSerializer, useGeneratedDeserializer, false)
-=======
-        public HooksTests(bool useGeneratedSerializer, bool useGeneratedDeserializer) 
-            : base(useGeneratedSerializer, useGeneratedDeserializer, false)
->>>>>>> b1df6626
 		{
 		}
 
