/*
  Copyright (c) 2013 Ant Micro <www.antmicro.com>

  Authors:
   * Konrad Kruczynski (kkruczynski@antmicro.com)
   * Mateusz Holenko (mholenko@antmicro.com)

  Permission is hereby granted, free of charge, to any person obtaining
  a copy of this software and associated documentation files (the
  "Software"), to deal in the Software without restriction, including
  without limitation the rights to use, copy, modify, merge, publish,
  distribute, sublicense, and/or sell copies of the Software, and to
  permit persons to whom the Software is furnished to do so, subject to
  the following conditions:

  The above copyright notice and this permission notice shall be
  included in all copies or substantial portions of the Software.

  THE SOFTWARE IS PROVIDED "AS IS", WITHOUT WARRANTY OF ANY KIND,
  EXPRESS OR IMPLIED, INCLUDING BUT NOT LIMITED TO THE WARRANTIES OF
  MERCHANTABILITY, FITNESS FOR A PARTICULAR PURPOSE AND
  NONINFRINGEMENT. IN NO EVENT SHALL THE AUTHORS OR COPYRIGHT HOLDERS BE
  LIABLE FOR ANY CLAIM, DAMAGES OR OTHER LIABILITY, WHETHER IN AN ACTION
  OF CONTRACT, TORT OR OTHERWISE, ARISING FROM, OUT OF OR IN CONNECTION
  WITH THE SOFTWARE OR THE USE OR OTHER DEALINGS IN THE SOFTWARE.
*/
<<<<<<< HEAD
using System;
using Antmicro.Migrant.Customization;
=======
using AntMicro.Migrant.Customization;
>>>>>>> 816f5fb5

namespace Antmicro.Migrant.Tests
{
	public abstract class BaseTestWithSettings
	{
    protected BaseTestWithSettings(bool useGeneratedSerializer, bool useGeneratedDeserializer, bool treatCollectionsAsUserObjects, bool supportForISerializable)
		{
			this.useGeneratedSerializer        = useGeneratedSerializer;
			this.useGeneratedDeserializer      = useGeneratedDeserializer;
      this.treatCollectionsAsUserObjects = treatCollectionsAsUserObjects;
      this.supportForISerializable       = supportForISerializable;
		}

		protected Settings GetSettings(VersionToleranceLevel level = 0)
		{
			return new Settings(useGeneratedSerializer ? Method.Generated : Method.Reflection,					
                                useGeneratedDeserializer ? Method.Generated : Method.Reflection,    
                                level,
                                supportForISerializable,
                                treatCollectionsAsUserObjects);
		}

		protected T SerializerClone<T>(T toClone)
		{
			return Serializer.DeepClone(toClone, GetSettings());
		}

		private readonly bool useGeneratedSerializer;
		private readonly bool useGeneratedDeserializer;
    private readonly bool treatCollectionsAsUserObjects;
    private readonly bool supportForISerializable;
	}
}<|MERGE_RESOLUTION|>--- conflicted
+++ resolved
@@ -24,12 +24,8 @@
   OF CONTRACT, TORT OR OTHERWISE, ARISING FROM, OUT OF OR IN CONNECTION
   WITH THE SOFTWARE OR THE USE OR OTHER DEALINGS IN THE SOFTWARE.
 */
-<<<<<<< HEAD
 using System;
 using Antmicro.Migrant.Customization;
-=======
-using AntMicro.Migrant.Customization;
->>>>>>> 816f5fb5
 
 namespace Antmicro.Migrant.Tests
 {
