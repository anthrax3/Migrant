<<<<<<< HEAD
# Migrant 0.3.3
=======
# Migrant 0.4
>>>>>>> 1ab29cba

This is the *Migrant* project by [Ant Micro](http://antmicro.com), a fast and flexible serialization framework usable for undecorated classes, written in C\#.

## Table of Contents

1.  Introduction
2.  Directory organization
3.  Features
4.  Compilation
5.  Usage
5.  More information
6.  Licence

## Introduction

Migrant is a serialization framework for .NET and Mono projects. Its aim is to provide an easy way to serialize complex graphs of objects, with minimal programming effort.

## Directory organization

There are three main directories:

- ``Migrant`` - contains the source code of the library;
- ``Tests`` - contains unit tests (we're using NUnit);
- ``PerformanceTests`` - contains performance assessment project, based on NUnit;
- ``ResultBrowser`` - simple command line tool to browse performance test results history;
- ``Lib`` - contains required third party libraries (for all the projects).

There are two solution files - Migrant.sln, the core library, and MigrantWithTests.sln, combining both the test project and Migrant library.

## Features

Migrant is designed to be easy to use. For most cases, the scenario consists of calling one method to serialize, and another to deserialize a whole set of interconnected objects. It's not necessary to provide any information about serialized types, only the root object to save. All of the other objects referenced by the root are serialized automatically. It works out of the box for value and reference types, complex collections etc. While serialization of certain objects (e.g. pointers) is meaningless and may lead to hard-to-trace problems, Migrant will gracefully fail to serialize such objects, providing the programmer with full information on what caused the problem and where is it located.

The output of the serialization process is a stream of bytes, intended to reflect the memory organization of the actual system. This data format is compact and thus easy to transfer via network. It's endianness-independent, making it possible to migrate the application's state between different platforms.

Many of the available serialization frameworks do not consider complex graph relations between objects. It's a common situation that serializing and deserializing two objects A and B referencing the same object C leaves you with two identical copies of C, one referenced by A and one referenced by B. Migrant takes such scenarios into account, preserving the identity of references, without further code decoration. Thanks to this, a programmer is relieved of implementing complex consistency mechanisms for the system and the resulting binary form is even smaller.

Migrant's ease of use does not prohibit the programmer from controlling the serialization behaviour in more complex scenarios. It is possible to hide some fields of a class, to deserialize objects using their custom constructors and to add hooks to the class code that will execute before or after (de)serialization. With little effort it is possible for the programmer to reimplement (de)serialization patterns for specific types.

Apart from the main serialization framework, we provide a mechanism to translate primitive .NET types (and some other) to their binary representation and push them to a stream. Such a form is very compact - Migrant uses the [Varint encoding](https://developers.google.com/protocol-buffers/docs/encoding#varints) and the [ZigZag encoding](https://developers.google.com/protocol-buffers/docs/encoding#varints). For example, serializing an Int64 variable with value 1 gives a smaller representation than Int32 with value 1000. Although CLS offers the BinaryWriter class, it is known to be quite clumsy and not very elegant to use.

Another extra feature, unavailable in convenient form in CLI, is an ability to deep clone given objects. With just one method invocation, Migrant will return an object copy, using the same mechanisms as the rest of the serialization framework.

Serialization and deserialization is done using on-line generated methods for performance (the user can also use the reflection instead if he wishes).

Migrant can also be configured to replace objects of given type with user provided objects during serialization or deserialization. The feature is known as **Surrogates**.

Performance benchmarks against other popular serialization frameworks are yet to be run, but initial testing is quite promising.

## Compilation

To compile the project, open the solution file in your IDE and hit compile. You may, alternatively, compile the library from the command line:

> msbuild Migrant.sln

or, under Mono:

> xbuild Migrant.sln

## Usage

Here we present some simple use cases of Migrant. They are written in pseudo-C\#, but can be easily translated to other CLI languages.

### Simple serialization

    var stream = new MyCustomStream();
    var myComplexObject = new MyComplexType(complexParameters);
    var serializer = new Serializer();

    serializer.Serialize(myComplexObject, stream);

    stream.Rewind();

    var myDeserializedObject = serializer.Deserialize<MyComplexType>(stream);

### Deep clone

    var myComplexObject = new MyComplexType(complexParameters);
    var myObjectCopy = Serializer.DeepCopy(myComplexObject);

### Simple types to bytes

    var myLongArray = new long[] { 1, 2, ... };
    var myOtherArray = new long[myLongArray.Length];
    var stream = new MyCustomStream();

    using(var writer = new PrimitiveWriter(stream))
    {
       foreach(var element in myLongArray)
       {
          writer.Write(element);
       }
    }

    stream.Rewind();

    using(var reader = new PrimitiveReader(stream))
    {
       for(var i=0; i<myLongArray.Length; i++)
       {
          myOtherArray[i] = reader.ReadInt64();
       }
    }

### Surrogates

    var serializer = new Serializer();
    var someObject = new SomeObject();
    serializer.ForObject<SomeObject>().SetSurrogate(x => new AnotherObject());
    serializer.Serialize(someObject, stream);

    stream.Rewind();

    var anObject = serializer.Deserialize<object>(stream);
    Console.WriteLine(anObject.GetType().Name); // prints AnotherObject

<<<<<<< HEAD
=======
### Version tolerance

What if some changes are made to the layout of the class between serialization and deserialization? Migrant can cope with that up to some extent. During creation of serializer you can specify settings, among which there is a version tolerance level. This is an enumeration with five possible values:

- ``GUID`` - the most restrictive option. Deserialization is possible if module ID (which is GUID generated when module is compiled) is the same as it was during serialization. In other words it deserialization must be done using the same assembly as serialization used.
- ``Exact`` - this is a default value. Deserialization is possible if no fields are added or removed and no type changes were done.
- ``FieldAddition`` - new version of the type can contain more fields than it contained during serialization. They are initialized with their default values.
- ``FieldRemoval`` - new version of the type can contain less fields than it contained during serialization.
- ``FieldAdditionAndRemoval`` - combination of these two above.


## Referenced libraries

> ImpromptuInterface \>= 5.6.7

>>>>>>> 1ab29cba
## More information

Additional information will soon be available on our [company's website](http://www.antmicro.com/OpenSource).

We are available on [github](https://www.github.com/antmicro) and [twitter](http://twitter.com/antmicro).

If you have any questions, suggestions or requests regarding the Migrant library, please do not hesitate to contact us via email: [[migrant@antmicro.com](mailto:migrant@antmicro.com)](mailto:migrant@antmicro.com).

## Licence

Migrant is released on an MIT licence, which can be found in LICENCE file in this directory.<|MERGE_RESOLUTION|>--- conflicted
+++ resolved
@@ -1,8 +1,4 @@
-<<<<<<< HEAD
-# Migrant 0.3.3
-=======
 # Migrant 0.4
->>>>>>> 1ab29cba
 
 This is the *Migrant* project by [Ant Micro](http://antmicro.com), a fast and flexible serialization framework usable for undecorated classes, written in C\#.
 
@@ -119,8 +115,6 @@
     var anObject = serializer.Deserialize<object>(stream);
     Console.WriteLine(anObject.GetType().Name); // prints AnotherObject
 
-<<<<<<< HEAD
-=======
 ### Version tolerance
 
 What if some changes are made to the layout of the class between serialization and deserialization? Migrant can cope with that up to some extent. During creation of serializer you can specify settings, among which there is a version tolerance level. This is an enumeration with five possible values:
@@ -132,11 +126,6 @@
 - ``FieldAdditionAndRemoval`` - combination of these two above.
 
 
-## Referenced libraries
-
-> ImpromptuInterface \>= 5.6.7
-
->>>>>>> 1ab29cba
 ## More information
 
 Additional information will soon be available on our [company's website](http://www.antmicro.com/OpenSource).
