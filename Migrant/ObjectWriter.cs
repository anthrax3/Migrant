--- conflicted
+++ resolved
@@ -40,578 +40,6 @@
 
 namespace AntMicro.Migrant
 {
-<<<<<<< HEAD
-    /// <summary>
-    /// Writes the object in a format that can be later read by <see cref="AntMicro.Migrant.ObjectReader"/>.
-    /// </summary>
-    public class ObjectWriter
-    {
-        /// <summary>
-        /// Initializes a new instance of the <see cref="AntMicro.Migrant.ObjectWriter" /> class.
-        /// </summary>
-        /// <param name='stream'>
-        /// Stream to which data will be written.
-        /// </param>
-        /// <param name='upfrontKnownTypes'>
-        /// List of types that are considered to be known upfront, i.e. their type information is not written to the serialization stream.
-        /// The <see cref="AntMicro.Migrant.ObjectReader" /> that will read such stream must receive consistent list.
-        /// </param>
-        /// <param name='preSerializationCallback'>
-        /// Callback which is called once on every unique object before its serialization. Contains this object in its only parameter.
-        /// </param>
-        /// <param name='postSerializationCallback'>
-        /// Callback which is called once on every unique object after its serialization. Contains this object in its only parameter.
-        /// </param>
-        /// <param name='writeMethodCache'>
-        /// Cache in which generated write methods are stored and reused between instances of <see cref="AntMicro.Migrant.ObjectWriter" />.
-        /// Can be null if one does not want to use the cache.
-        /// </param>
-        /// <param name='surrogatesForObjects'>
-        /// Dictionary, containing callbacks that provide surrogate for given type. Callbacks have to be of type Func&lt;T, object&gt; where
-        /// typeof(T) is given type.
-        /// </param>			
-        /// <param name='isGenerating'>
-        /// True if write methods are to be generated, false if one wants to use reflection.
-        /// </param>
-        public ObjectWriter(Stream stream, IList<Type> upfrontKnownTypes, Action<object> preSerializationCallback = null, 
-                      Action<object> postSerializationCallback = null, IDictionary<Type, DynamicMethod> writeMethodCache = null,
-                      IDictionary<Type, Delegate> surrogatesForObjects = null, bool isGenerating = true)
-        {
-            if(surrogatesForObjects == null)
-            {
-                surrogatesForObjects = new Dictionary<Type, Delegate>();
-            }
-            currentlyWrittenTypes = new Stack<Type>();
-            transientTypeCache = new Dictionary<Type, bool>();
-            writeMethods = new List<Action<PrimitiveWriter, object>>();
-            postSerializationHooks = new List<Action>();
-            this.writeMethodCache = writeMethodCache;
-            this.isGenerating = isGenerating;
-            this.surrogatesForObjects = surrogatesForObjects;
-            typeIndices = new Dictionary<Type, int>();
-            moduleIndices = new Dictionary<Module, int>();
-            foreach(var type in upfrontKnownTypes)
-            {
-                AddMissingType(type);
-            }
-            this.stream = stream;
-            this.preSerializationCallback = preSerializationCallback;
-            this.postSerializationCallback = postSerializationCallback;
-            PrepareForNextWrite();
-        }
-
-        /// <summary>
-        /// Writes the given object along with the ones referenced by it.
-        /// </summary>
-        /// <param name='o'>
-        /// The object to write.
-        /// </param>
-        public void WriteObject(object o)
-        {
-            objectsWritten = 0;
-            identifier.GetId(o);
-            try
-            {
-                while(identifier.Count > objectsWritten)
-                {
-                    if(!inlineWritten.Contains(objectsWritten))
-                    {
-                        InvokeCallbacksAndWriteObject(identifier[objectsWritten]);
-                    }
-                    objectsWritten++;
-                }
-            }
-            finally
-            {
-                foreach(var postHook in postSerializationHooks)
-                {
-                    postHook();
-                }
-                PrepareForNextWrite();
-            }
-        }
-
-        internal void WriteObjectIdPossiblyInline(object o)
-        {
-            var refId = identifier.GetId(o);
-            writer.Write(refId);
-            if(ShouldBeInlined(refId))
-            {
-                inlineWritten.Add(refId);
-                InvokeCallbacksAndWriteObject(o);
-            }
-        }
-
-        internal Delegate[] GetDelegatesWithNonTransientTargets(MulticastDelegate mDelegate)
-        {
-            return mDelegate.GetInvocationList().Where(x => x.Target == null || !CheckTransient(x.Target)).ToArray();
-        }
-
-        internal bool CheckTransient(object o)
-        {
-            return CheckTransient(o.GetType());
-        }
-
-        internal bool CheckTransient(Type type)
-        {
-            bool result;
-            if(transientTypeCache.TryGetValue(type, out result))
-            {
-                return result;
-            }
-            var isTransient = Helpers.CheckTransientNoCache(type);
-            transientTypeCache.Add(type, isTransient);
-            return isTransient;
-        }
-
-        internal static void CheckLegality(Type type, Type containingType = null, IEnumerable<Type> writtenTypes = null)
-        {
-            // containing type is a hint in case of 
-            if(type.IsPointer || type == typeof(IntPtr) || (type.IsGenericType && type.GetGenericTypeDefinition() == typeof(ThreadLocal<>)))
-            {
-                IEnumerable<string> typeNames;
-                if(writtenTypes == null)
-                {
-                    var stackTrace = new StackTrace();
-                    var methods = stackTrace.GetFrames().Select(x => x.GetMethod()).ToArray();
-                    var topType = containingType != null ? new [] { containingType.Name } : (new string[0]);
-                    typeNames = topType.Union(
-                        methods
-							.Where(x => (x.Name.StartsWith("Write_") || x.Name.StartsWith("WriteArray")) && x.GetParameters()[0].ParameterType == typeof(ObjectWriter))
-							.Select(x => x.Name.Substring(x.Name.IndexOf('_') + 1)));
-                }
-                else
-                {
-                    typeNames = writtenTypes.Select(x => x.Name);
-                }
-
-                var path = typeNames.Reverse().Aggregate((x, y) => x + " => " + y);
-                throw new InvalidOperationException("Pointer or ThreadLocal encountered during serialization. The classes path that lead to it was: " + path);
-            }
-        }
-
-        internal int TouchAndWriteTypeId(Type type)
-        {
-            int typeId;
-            if(typeIndices.ContainsKey(type))
-            {
-                typeId = typeIndices[type];
-                writer.Write(typeId);
-                return typeId;
-            }
-            AddMissingType(type);
-            typeId = typeIndices[type];
-            writer.Write(typeId);
-            writer.Write(type.AssemblyQualifiedName);
-            WriteModuleId(type.Module);
-            return typeId;
-        }
-
-        internal void WriteModuleId(Module module)
-        {
-            int moduleId;
-            if(moduleIndices.ContainsKey(module))
-            {
-                moduleId = moduleIndices[module];
-                writer.Write(moduleId);
-                return;
-            }
-            moduleId = nextModuleId++;
-            writer.Write(moduleId);
-            writer.Write(module.ModuleVersionId);
-            moduleIndices.Add(module, moduleId);
-        }
-
-        internal static IEnumerable<FieldInfo> GetFieldsInSerializationOrder(Type type)
-        {
-            return type.GetAllFields().Where(Helpers.IsNotTransient).OrderBy(x => x.Name);
-        }
-
-        internal static bool HasSpecialWriteMethod(Type type)
-        {
-            return type == typeof(string) || typeof(ISpeciallySerializable).IsAssignableFrom(type) || Helpers.CheckTransientNoCache(type);
-        }
-
-        private void PrepareForNextWrite()
-        {
-            if(writer != null)
-            {
-                writer.Dispose();
-            }
-            identifier = new ObjectIdentifier();
-            writer = new PrimitiveWriter(stream);
-            inlineWritten = new HashSet<int>();
-        }
-
-        private void InvokeCallbacksAndWriteObject(object o)
-        {
-            if(preSerializationCallback != null)
-            {
-                preSerializationCallback(o);
-            }
-            WriteObjectInner(o);
-            if(postSerializationCallback != null)
-            {
-                postSerializationCallback(o);
-            }
-        }
-
-        private void WriteObjectInner(object o)
-        {
-            Helpers.SwapObjectWithSurrogate(ref o, surrogatesForObjects);
-            var type = o.GetType();
-            var typeId = TouchAndWriteTypeId(type);
-            writeMethods[typeId](writer, o);
-        }
-
-        private void WriteObjectUsingReflection(PrimitiveWriter primitiveWriter, object o)
-        {
-            // the primitiveWriter parameter is not used here in fact, it is only to have
-            // signature compatible with the generated method
-            Helpers.InvokeAttribute(typeof(PreSerializationAttribute), o);
-            try
-            {
-                var type = o.GetType();
-                currentlyWrittenTypes.Push(type);
-                if(!WriteSpecialObject(o))
-                {
-                    WriteObjectsFields(o, type);
-                }
-                currentlyWrittenTypes.Pop();
-            }
-            finally
-            {
-                Helpers.InvokeAttribute(typeof(PostSerializationAttribute), o);
-                var postHook = Helpers.GetDelegateWithAttribute(typeof(LatePostSerializationAttribute), o);
-                if(postHook != null)
-                {
-                    postSerializationHooks.Add(postHook);
-                }
-            }
-        }
-
-        private void WriteObjectsFields(object o, Type type)
-        {
-            // fields in the alphabetical order
-            var fields = GetFieldsInSerializationOrder(type);
-            foreach(var field in fields)
-            {
-                var fieldType = field.FieldType;
-                var value = field.GetValue(o);
-                WriteField(fieldType, value);
-            }
-        }
-
-        private bool WriteSpecialObject(object o)
-        {
-            // if the object here is value type, it is in fact boxed
-            // value type - the reference layout is fine, we should
-            // write it using WriteField
-            var type = o.GetType();
-            if(type.IsValueType)
-            {
-                WriteField(type, o);
-                return true;
-            }
-            var speciallySerializable = o as ISpeciallySerializable;
-            if(speciallySerializable != null)
-            {
-                var startingPosition = writer.Position;
-                speciallySerializable.Save(writer);
-                writer.Write(writer.Position - startingPosition);
-                return true;
-            }
-            if(type.IsArray)
-            {
-                var elementType = type.GetElementType();
-                var array = o as Array;
-                var rank = array.Rank;
-                writer.Write(rank);
-                WriteArray(elementType, array);
-                return true;
-            }
-            var mDelegate = o as MulticastDelegate;
-            if(mDelegate != null)
-            {
-                // if the target is trasient, we omit associated delegate entry
-                var invocationList = GetDelegatesWithNonTransientTargets(mDelegate);
-                writer.Write(invocationList.Length);
-                foreach(var del in invocationList)
-                {
-                    WriteField(typeof(object), del.Target);
-                    TouchAndWriteTypeId(del.Method.ReflectedType);
-                    writer.Write(del.Method.MetadataToken);
-                }
-                return true;
-            }
-            var str = o as string;
-            if(str != null)
-            {
-                writer.Write(str);
-                return true;
-            }
-            int count;
-            // dictionary has precedence before collection
-            Type formalKeyType;
-            Type formalValueType;
-            bool isGenericDictionary;
-            if(Helpers.TryGetDictionaryCountAndElementTypes(o, out count, out formalKeyType, out formalValueType, out isGenericDictionary))
-            {
-                WriteDictionary(formalKeyType, formalValueType, count, o, isGenericDictionary);
-                return true;
-            }
-            Type formalElementType;
-            if(Helpers.TryGetCollectionCountAndElementType(o, out count, out formalElementType))
-            {
-                WriteEnumerable(formalElementType, count, (IEnumerable)o);
-                return true;
-            }
-            return false;
-        }
-
-        private void WriteEnumerable(Type elementFormalType, int count, IEnumerable collection)
-        {
-            writer.Write(count);
-            foreach(var element in collection)
-            {
-                WriteField(elementFormalType, element);
-            }
-        }
-
-        private void WriteDictionary(Type formalKeyType, Type formalValueType, int count, object dictionary, bool isGenericDictionary)
-        {
-            writer.Write(count);
-            if(isGenericDictionary)
-            {
-                var enumeratorMethod = typeof(IEnumerable<>).MakeGenericType(typeof(KeyValuePair<,>).MakeGenericType(formalKeyType, formalValueType)).GetMethod("GetEnumerator");
-                var enumerator = enumeratorMethod.Invoke(dictionary, null);
-                var enumeratorType = enumeratorMethod.ReturnType;
-
-                var moveNext = Helpers.GetMethodInfo<IEnumerator>(x => x.MoveNext());
-                var currentField = enumeratorType.GetProperty("Current");
-                var current = currentField.GetGetMethod();
-                var currentType = current.ReturnType;
-                var key = currentType.GetProperty("Key").GetGetMethod();
-                var value = currentType.GetProperty("Value").GetGetMethod();
-                while((bool)moveNext.Invoke(enumerator, null))
-                {
-                    var currentValue = current.Invoke(enumerator, null);
-                    var keyValue = key.Invoke(currentValue, null);
-                    var valueValue = value.Invoke(currentValue, null);
-                    WriteField(formalKeyType, keyValue);
-                    WriteField(formalValueType, valueValue);
-                }
-            }
-            else
-            {
-                var castDictionary = (IDictionary)dictionary;
-                foreach(DictionaryEntry element in castDictionary)
-                {
-                    WriteField(typeof(object), element.Key);
-                    WriteField(typeof(object), element.Value);
-                }
-            }
-        }
-
-        private void WriteArray(Type elementFormalType, Array array)
-        {
-            var rank = array.Rank;
-            for(var i = 0; i < rank; i++)
-            {
-                writer.Write(array.GetLength(i));
-            }
-            var position = new int[rank];
-            WriteArrayRowRecursive(array, 0, elementFormalType, position);
-        }
-
-        private void WriteArrayRowRecursive(Array array, int currentDimension, Type elementFormalType, int[] position)
-        {
-            var length = array.GetLength(currentDimension);
-            for(var i = 0; i < length; i++)
-            {
-                if(currentDimension == array.Rank - 1)
-                {
-                    // the final row
-                    WriteField(elementFormalType, array.GetValue(position));
-                }
-                else
-                {
-                    WriteArrayRowRecursive(array, currentDimension + 1, elementFormalType, position);
-                }
-                position[currentDimension]++;
-                for(var j = currentDimension + 1; j < array.Rank; j++)
-                {
-                    position[j] = 0;
-                }
-            }
-        }
-
-        private void WriteField(Type formalType, object value)
-        {
-            var serializationType = Helpers.GetSerializationType(formalType);
-            switch(serializationType)
-            {
-            case SerializationType.Transient:
-                return;
-            case SerializationType.Value:
-                WriteValueType(formalType, value);
-                return;
-            case SerializationType.Reference:
-                break;
-            }
-            // OK, so we should write a reference
-            // a null reference maybe?
-            if(value == null || CheckTransient(value))
-            {
-                writer.Write(Consts.NullObjectId);
-                return;
-            }
-            var actualType = value.GetType();
-            if(CheckTransient(actualType))
-            {
-                return;
-            }
-            CheckLegality(actualType, writtenTypes: currentlyWrittenTypes);
-            var refId = identifier.GetId(value);
-            // if this is a future reference, just after the reference id,
-            // we should write inline data
-            writer.Write(refId);
-            if(ShouldBeInlined(refId))
-            {
-                inlineWritten.Add(refId);
-                InvokeCallbacksAndWriteObject(value);
-            }
-        }
-
-        private bool ShouldBeInlined(int referenceId)
-        {
-            return referenceId > objectsWritten && !inlineWritten.Contains(referenceId);
-        }
-
-        private void WriteValueType(Type formalType, object value)
-        {
-            CheckLegality(formalType, writtenTypes: currentlyWrittenTypes);
-            // value type -> actual type is the formal type
-            if(formalType.IsEnum)
-            {
-                var underlyingType = Enum.GetUnderlyingType(formalType);
-                var convertedValue = Convert.ChangeType(value, underlyingType);
-                var method = writer.GetType().GetMethod("Write",  new [] { underlyingType });
-                method.Invoke(writer, new[] { convertedValue });
-                return;
-            }
-            var nullableActualType = Nullable.GetUnderlyingType(formalType);
-            if(nullableActualType != null)
-            {
-                if(value != null)
-                {
-                    writer.Write(true);
-                    WriteValueType(nullableActualType, value);
-                }
-                else
-                {
-                    writer.Write(false);
-                }
-                return;
-            }
-            if(Helpers.IsWriteableByPrimitiveWriter(formalType))
-            {
-                writer.Write((dynamic)value);
-                return;
-            }
-
-            // so we guess it is struct
-            WriteObjectsFields(value, formalType);
-        }
-
-        private void AddMissingType(Type type)
-        {
-            typeIndices.Add(type, nextTypeId++);
-            Action<PrimitiveWriter, object> writeMethod = null; // for transient class the delegate will never be called
-            if(!CheckTransient(type))
-            {
-                if(writeMethodCache != null && writeMethodCache.ContainsKey(type))
-                {
-                    writeMethod = (Action<PrimitiveWriter, object>)writeMethodCache[type].CreateDelegate(typeof(Action<PrimitiveWriter, object>), this);
-                }
-                else
-                {
-                    writeMethod = PrepareWriteMethod(type);
-                }
-            }
-            writeMethods.Add(writeMethod);
-        }
-
-        private Action<PrimitiveWriter, object> PrepareWriteMethod(Type actualType)
-        {
-            var specialWrite = LinkSpecialWrite(actualType);
-            if(specialWrite != null)
-            {
-                // linked methods are not added to writeMethodCache, there's no point
-                return specialWrite;
-            }
-
-            if(!isGenerating)
-            {
-                return WriteObjectUsingReflection;
-            }
-
-            var method = new WriteMethodGenerator(actualType).Method;
-            var result = (Action<PrimitiveWriter, object>)method.CreateDelegate(typeof(Action<PrimitiveWriter, object>), this);
-            if(writeMethodCache != null)
-            {
-                writeMethodCache.Add(actualType, method);
-            }
-            return result;
-        }
-
-        private Action<PrimitiveWriter, object> LinkSpecialWrite(Type actualType)
-        {
-            if(actualType == typeof(string))
-            {
-                return (y, obj) => y.Write((string)obj);
-            }
-            if(typeof(ISpeciallySerializable).IsAssignableFrom(actualType))
-            {
-                return (writer, obj) => {
-                    var startingPosition = writer.Position;
-                    ((ISpeciallySerializable)obj).Save(writer);
-                    writer.Write(writer.Position - startingPosition);
-                };
-            }
-            if(actualType == typeof(byte[]))
-            {
-                return (writer, objToWrite) => 
-                {
-                    writer.Write(1); // rank of the array
-                    var array = (byte[])objToWrite;
-                    writer.Write(array.Length);
-                    writer.Write(array);
-                };
-            }
-            return null;
-        }
-
-        private ObjectIdentifier identifier;
-        private int objectsWritten;
-        private int nextTypeId;
-        private int nextModuleId;
-        private PrimitiveWriter writer;
-        private HashSet<int> inlineWritten;
-        private readonly bool isGenerating;
-        private readonly Stream stream;
-        private readonly Action<object> preSerializationCallback;
-        private readonly Action<object> postSerializationCallback;
-        private readonly List<Action> postSerializationHooks;
-        private readonly Dictionary<Type, int> typeIndices;
-        private readonly Dictionary<Module, int> moduleIndices;
-        private readonly Dictionary<Type, bool> transientTypeCache;
-        private readonly IDictionary<Type, DynamicMethod> writeMethodCache;
-        private readonly IDictionary<Type, Delegate> surrogatesForObjects;
-        private readonly List<Action<PrimitiveWriter, object>> writeMethods;
-        private readonly Stack<Type> currentlyWrittenTypes;
-    }
-=======
 	/// <summary>
 	/// Writes the object in a format that can be later read by <see cref="AntMicro.Migrant.ObjectReader"/>.
 	/// </summary>
@@ -1067,7 +495,10 @@
 			// value type -> actual type is the formal type
 			if(formalType.IsEnum)
 			{
-				writer.Write(Impromptu.InvokeConvert(value, Enum.GetUnderlyingType(formalType), true));
+				var underlyingType = Enum.GetUnderlyingType(formalType);
+				var convertedValue = Convert.ChangeType(value, underlyingType);
+				var method = writer.GetType().GetMethod("Write",  new [] { underlyingType });
+				method.Invoke(writer, new[] { convertedValue });
 				return;
 			}
 			var nullableActualType = Nullable.GetUnderlyingType(formalType);
@@ -1190,5 +621,4 @@
 		private readonly List<Action<PrimitiveWriter, object>> writeMethods;
 		private readonly Stack<Type> currentlyWrittenTypes;
 	}
->>>>>>> 1ab29cba
 }
