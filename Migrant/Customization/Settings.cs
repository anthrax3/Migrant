--- conflicted
+++ resolved
@@ -55,16 +55,16 @@
 		public VersionToleranceLevel VersionTolerance { get; private set; }
 
         /// <summary>
-<<<<<<< HEAD
         /// Specifies whether Migrant should use GetObjectData approach for serialization.
         /// </summary>
         /// <value><c>true</c> if support for ISerializable is active; otherwise, <c>false</c>.</value>
         public bool SupportForISerializable { get; private set; }
-=======
+
+        /// <summary>>
         /// Gets the value of flag specifing if collection objects are to be deserialized without optimization (treated as normal user objects).
         /// </summary>
         public bool TreatCollectionAsUserObject { get; private set; }
->>>>>>> 71c216b4
+
 
 		/// <summary>
 		/// Initializes a new instance of the <see cref="AntMicro.Migrant.Customization.Settings"/> class.
@@ -79,27 +79,20 @@
 		/// Specifies the possible level of difference between class layout when it was serialized and in the
 		/// moment of deserialization.
 		/// </param>
-<<<<<<< HEAD
+        /// <param name = "treatCollectionAsUserObject">
+        /// Specifies if collection objects are to be deserialized without optimization (treated as normal user objects).
+        /// </param>
         /// <param name = "supportForISerializable">
         /// Specifies whether Migrant should use GetObjectData approach for serialization.
         /// </param>
         public Settings(Method serializationMethod = Method.Generated, Method deserializationMethod = Method.Generated, VersionToleranceLevel versionTolerance = 0,
-            bool supportForISerializable = false)
-=======
-        /// <param name = "treatCollectionAsUserObject">
-        /// Specifies if collection objects are to be deserialized without optimization (treated as normal user objects).
-        /// </param>
-        public Settings(Method serializationMethod = Method.Generated, Method deserializationMethod = Method.Generated, VersionToleranceLevel versionTolerance = 0, bool treatCollectionAsUserObject = false)
->>>>>>> 71c216b4
+            bool supportForISerializable = false, bool treatCollectionAsUserObject = false)
 		{
 			SerializationMethod = serializationMethod;
 			DeserializationMethod = deserializationMethod;
 			VersionTolerance = versionTolerance;
-<<<<<<< HEAD
             SupportForISerializable = supportForISerializable;
-=======
             TreatCollectionAsUserObject = treatCollectionAsUserObject;
->>>>>>> 71c216b4
 		}
 	}
 }
